--- conflicted
+++ resolved
@@ -60,25 +60,6 @@
         android:id="@+id/control2"
         android:layout_width="match_parent"
         android:layout_height="135dp"
-<<<<<<< HEAD
-        android:layout_alignParentBottom="true"
-        android:layout_alignParentStart="true"
-        android:layout_alignParentLeft="true"
-        android:layout_alignParentEnd="true"
-        android:layout_alignParentRight="true"
-        android:layout_marginEnd="150dp"
-        android:layout_marginRight="150dp"
-        android:background="@color/control_background">
-
-        <TextView
-            android:id="@+id/text"
-            android:layout_width="wrap_content"
-            android:layout_height="wrap_content"
-            android:paddingLeft="20dp"
-            android:textColor="#FFF"
-            android:textSize="20sp"
-            android:textStyle="bold" />
-=======
         android:layout_alignParentLeft="true"
         android:layout_alignParentStart="true"
         android:layout_alignTop="@+id/control"
@@ -94,7 +75,6 @@
             android:layout_height="wrap_content"
             android:layout_alignParentLeft="true"
             android:layout_alignParentStart="true" />
->>>>>>> 43a70728
 
         <NumberPicker
             android:id="@+id/np"
