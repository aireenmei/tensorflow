--- conflicted
+++ resolved
@@ -60,12 +60,7 @@
     'keras_preprocessing >= 1.1.0',
     'numpy >= 1.16.0, < 2.0',
     'opt_einsum >= 2.3.2',
-<<<<<<< HEAD
-    'six >= 1.10.0',
     'protobuf >= 3.8.0',
-=======
-    'protobuf >= 3.6.1',
->>>>>>> 8ca3fdd1
     'tensorboard >= 2.0.0, < 2.1.0',
     'tensorflow_estimator >= 2.0.0, < 2.1.0',
     'termcolor >= 1.1.0',
