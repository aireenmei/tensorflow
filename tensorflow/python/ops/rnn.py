# Copyright 2015 Google Inc. All Rights Reserved.
#
# Licensed under the Apache License, Version 2.0 (the "License");
# you may not use this file except in compliance with the License.
# You may obtain a copy of the License at
#
#     http://www.apache.org/licenses/LICENSE-2.0
#
# Unless required by applicable law or agreed to in writing, software
# distributed under the License is distributed on an "AS IS" BASIS,
# WITHOUT WARRANTIES OR CONDITIONS OF ANY KIND, either express or implied.
# See the License for the specific language governing permissions and
# limitations under the License.
# ==============================================================================

"""RNN helpers for TensorFlow models."""

from __future__ import absolute_import
from __future__ import division
from __future__ import print_function

from tensorflow.python.framework import dtypes
from tensorflow.python.framework import ops
from tensorflow.python.framework import tensor_shape
from tensorflow.python.framework import tensor_util
from tensorflow.python.ops import array_ops
from tensorflow.python.ops import control_flow_ops
from tensorflow.python.ops import logging_ops
from tensorflow.python.ops import math_ops
from tensorflow.python.ops import rnn_cell
from tensorflow.python.ops import tensor_array_ops
from tensorflow.python.ops import variable_scope as vs


def rnn(cell, inputs, initial_state=None, dtype=None,
        sequence_length=None, scope=None):
  """Creates a recurrent neural network specified by RNNCell "cell".

  The simplest form of RNN network generated is:
    state = cell.zero_state(...)
    outputs = []
    for input_ in inputs:
      output, state = cell(input_, state)
      outputs.append(output)
    return (outputs, state)

  However, a few other options are available:

  An initial state can be provided.
  If the sequence_length vector is provided, dynamic calculation is performed.
  This method of calculation does not compute the RNN steps past the maximum
  sequence length of the minibatch (thus saving computational time),
  and properly propagates the state at an example's sequence length
  to the final state output.

  The dynamic calculation performed is, at time t for batch row b,
    (output, state)(b, t) =
      (t >= sequence_length(b))
        ? (zeros(cell.output_size), states(b, sequence_length(b) - 1))
        : cell(input(b, t), state(b, t - 1))

  Args:
    cell: An instance of RNNCell.
    inputs: A length T list of inputs, each a tensor of shape
      [batch_size, input_size].
    initial_state: (optional) An initial state for the RNN.  This must be
      a tensor of appropriate type and shape [batch_size x cell.state_size].
    dtype: (optional) The data type for the initial state.  Required if
      initial_state is not provided.
    sequence_length: Specifies the length of each sequence in inputs.
      An int32 or int64 vector (tensor) size [batch_size].  Values in [0, T).
    scope: VariableScope for the created subgraph; defaults to "RNN".

  Returns:
    A pair (outputs, state) where:
      outputs is a length T list of outputs (one for each input)
      state is the final state

  Raises:
    TypeError: If "cell" is not an instance of RNNCell.
    ValueError: If inputs is None or an empty list, or if the input depth
      cannot be inferred from inputs via shape inference.
  """

  if not isinstance(cell, rnn_cell.RNNCell):
    raise TypeError("cell must be an instance of RNNCell")
  if not isinstance(inputs, list):
    raise TypeError("inputs must be a list")
  if not inputs:
    raise ValueError("inputs must not be empty")

  outputs = []
  # Create a new scope in which the caching device is either
  # determined by the parent scope, or is set to place the cached
  # Variable using the same placement as for the rest of the RNN.
  with vs.variable_scope(scope or "RNN") as varscope:
    if varscope.caching_device is None:
      varscope.set_caching_device(lambda op: op.device)

    # Temporarily avoid EmbeddingWrapper and seq2seq badness
    # TODO(lukaszkaiser): remove EmbeddingWrapper
    if inputs[0].get_shape().ndims != 1:
      (fixed_batch_size, input_size) = inputs[0].get_shape().with_rank(2)
      if input_size.value is None:
        raise ValueError(
            "Input size (second dimension of inputs[0]) must be accessible via "
            "shape inference, but saw value None.")
    else:
      fixed_batch_size = inputs[0].get_shape().with_rank_at_least(1)[0]

    if fixed_batch_size.value:
      batch_size = fixed_batch_size.value
    else:
      batch_size = array_ops.shape(inputs[0])[0]
    if initial_state is not None:
      state = initial_state
    else:
      if not dtype:
        raise ValueError("If no initial_state is provided, dtype must be.")
      state = cell.zero_state(batch_size, dtype)

    if sequence_length is not None:  # Prepare variables
      sequence_length = math_ops.to_int32(sequence_length)
      zero_output = array_ops.zeros(
          array_ops.pack([batch_size, cell.output_size]), inputs[0].dtype)
      zero_output.set_shape(
          tensor_shape.TensorShape([fixed_batch_size.value, cell.output_size]))
      min_sequence_length = math_ops.reduce_min(sequence_length)
      max_sequence_length = math_ops.reduce_max(sequence_length)

    for time, input_ in enumerate(inputs):
      if time > 0: vs.get_variable_scope().reuse_variables()
      # pylint: disable=cell-var-from-loop
      call_cell = lambda: cell(input_, state)
      # pylint: enable=cell-var-from-loop
      if sequence_length is not None:
        (output, state) = _rnn_step(
            time, sequence_length, min_sequence_length, max_sequence_length,
            zero_output, state, call_cell)
      else:
        (output, state) = call_cell()

      outputs.append(output)

    return (outputs, state)


def state_saving_rnn(cell, inputs, state_saver, state_name,
                     sequence_length=None, scope=None):
  """RNN that accepts a state saver for time-truncated RNN calculation.

  Args:
    cell: An instance of RNNCell.
    inputs: A length T list of inputs, each a tensor of shape
      [batch_size, input_size].
    state_saver: A state saver object with methods `state` and `save_state`.
    state_name: The name to use with the state_saver.
    sequence_length: (optional) An int32/int64 vector size [batch_size].
      See the documentation for rnn() for more details about sequence_length.
    scope: VariableScope for the created subgraph; defaults to "RNN".

  Returns:
    A pair (outputs, state) where:
      outputs is a length T list of outputs (one for each input)
      states is the final state

  Raises:
    TypeError: If "cell" is not an instance of RNNCell.
    ValueError: If inputs is None or an empty list.
  """
  initial_state = state_saver.state(state_name)
  (outputs, state) = rnn(cell, inputs, initial_state=initial_state,
                         sequence_length=sequence_length, scope=scope)
  save_state = state_saver.save_state(state_name, state)
  with ops.control_dependencies([save_state]):
    outputs[-1] = array_ops.identity(outputs[-1])

  return (outputs, state)


def _rnn_step(
    time, sequence_length, min_sequence_length, max_sequence_length,
    zero_output, state, call_cell, skip_conditionals=False):
  """Calculate one step of a dynamic RNN minibatch.

  Returns an (output, state) pair conditioned on the sequence_lengths.
  When skip_conditionals=False, the pseudocode is something like:

  if t >= max_sequence_length:
    return (zero_output, state)
  if t < min_sequence_length:
    return call_cell()

  # Selectively output zeros or output, old state or new state depending
  # on if we've finished calculating each row.
  new_output, new_state = call_cell()
  final_output = np.vstack([
    zero_output if time >= sequence_lengths[r] else new_output_r
    for r, new_output_r in enumerate(new_output)
  ])
  final_state = np.vstack([
    state[r] if time >= sequence_lengths[r] else new_state_r
    for r, new_state_r in enumerate(new_state)
  ])
  return (final_output, final_state)

  Args:
    time: Python int, the current time step
    sequence_length: int32 `Tensor` vector of size [batch_size]
    min_sequence_length: int32 `Tensor` scalar, min of sequence_length
    max_sequence_length: int32 `Tensor` scalar, max of sequence_length
    zero_output: `Tensor` vector of shape [output_size]
    state: `Tensor` matrix of shape [batch_size, state_size]
    call_cell: lambda returning tuple of (new_output, new_state) where
      new_output is a `Tensor` matrix of shape [batch_size, output_size]
      new_state is a `Tensor` matrix of shape [batch_size, state_size]
    skip_conditionals: Python bool, whether to skip using the conditional
      calculations.  This is useful for dynamic_rnn, where the input tensor
      matches max_sequence_length, and using conditionals just slows
      everything down.

  Returns:
    A tuple of (final_output, final_state) as given by the pseudocode above:
      final_output is a `Tensor` matrix of shape [batch_size, output_size]
      final_state is a `Tensor` matrix of shape [batch_size, state_size]
  """
  state_shape = state.get_shape()

  def _copy_some_through(new_output, new_state):
    # Use broadcasting select to determine which values should get
    # the previous state & zero output, and which values should get
    # a calculated state & output.
    copy_cond = (time >= sequence_length)
    return (math_ops.select(copy_cond, zero_output, new_output),
            math_ops.select(copy_cond, state, new_state))

  def _maybe_copy_some_through():
    """Run RNN step.  Pass through either no or some past state."""
    new_output, new_state = call_cell()

    return control_flow_ops.cond(
        # if t < min_seq_len: calculate and return everything
        time < min_sequence_length, lambda: (new_output, new_state),
        # else copy some of it through
        lambda: _copy_some_through(new_output, new_state))

  # TODO(ebrevdo): skipping these conditionals may cause a slowdown,
  # but benefits from removing cond() and its gradient.  We should
  # profile with and without this switch here.
  if skip_conditionals:
    # Instead of using conditionals, perform the selective copy at all time
    # steps.  This is faster when max_seq_len is equal to the number of unrolls
    # (which is typical for dynamic_rnn).
    new_output, new_state = call_cell()
    (final_output, final_state) = _copy_some_through(new_output, new_state)
  else:
    empty_update = lambda: (zero_output, state)

    (final_output, final_state) = control_flow_ops.cond(
        # if t >= max_seq_len: copy all state through, output zeros
        time >= max_sequence_length, empty_update,
        # otherwise calculation is required: copy some or all of it through
        _maybe_copy_some_through)

  final_output.set_shape(zero_output.get_shape())
  final_state.set_shape(state_shape)
  return (final_output, final_state)


def _reverse_seq(input_seq, lengths):
  """Reverse a list of Tensors up to specified lengths.

  Args:
    input_seq: Sequence of seq_len tensors of dimension (batch_size, depth)
    lengths:   A tensor of dimension batch_size, containing lengths for each
               sequence in the batch. If "None" is specified, simply reverses
               the list.

  Returns:
    time-reversed sequence
  """
  if lengths is None:
    return list(reversed(input_seq))

  input_shape = tensor_shape.matrix(None, None)
  for input_ in input_seq:
    input_shape.merge_with(input_.get_shape())
    input_.set_shape(input_shape)

  # Join into (time, batch_size, depth)
  s_joined = array_ops.pack(input_seq)

  # TODO(schuster, ebrevdo): Remove cast when reverse_sequence takes int32
  if lengths is not None:
    lengths = math_ops.to_int64(lengths)

  # Reverse along dimension 0
  s_reversed = array_ops.reverse_sequence(s_joined, lengths, 0, 1)
  # Split again into list
  result = array_ops.unpack(s_reversed)
  for r in result:
    r.set_shape(input_shape)
  return result


def bidirectional_rnn(cell_fw, cell_bw, inputs,
                      initial_state_fw=None, initial_state_bw=None,
                      dtype=None, sequence_length=None, scope=None):
  """Creates a bidirectional recurrent neural network.

  Similar to the unidirectional case above (rnn) but takes input and builds
  independent forward and backward RNNs with the final forward and backward
  outputs depth-concatenated, such that the output will have the format
  [time][batch][cell_fw.output_size + cell_bw.output_size]. The input_size of
  forward and backward cell must match. The initial state for both directions
  is zero by default (but can be set optionally) and no intermediate states are
  ever returned -- the network is fully unrolled for the given (passed in)
  length(s) of the sequence(s) or completely unrolled if length(s) is not given.

  Args:
    cell_fw: An instance of RNNCell, to be used for forward direction.
    cell_bw: An instance of RNNCell, to be used for backward direction.
    inputs: A length T list of inputs, each a tensor of shape
      [batch_size, input_size].
    initial_state_fw: (optional) An initial state for the forward RNN.
      This must be a tensor of appropriate type and shape
      [batch_size x cell.state_size].
    initial_state_bw: (optional) Same as for initial_state_fw.
    dtype: (optional) The data type for the initial state.  Required if either
      of the initial states are not provided.
    sequence_length: (optional) An int32/int64 vector, size [batch_size],
      containing the actual lengths for each of the sequences.
    scope: VariableScope for the created subgraph; defaults to "BiRNN"

  Returns:
    A tuple (outputs, output_state_fw, output_state_bw) where:
      outputs is a length T list of outputs (one for each input), which
      are depth-concatenated forward and backward outputs
      output_state_fw is the final state of the forward rnn
      output_state_bw is the final state of the backward rnn

  Raises:
    TypeError: If "cell_fw" or "cell_bw" is not an instance of RNNCell.
    ValueError: If inputs is None or an empty list.
  """

  if not isinstance(cell_fw, rnn_cell.RNNCell):
    raise TypeError("cell_fw must be an instance of RNNCell")
  if not isinstance(cell_bw, rnn_cell.RNNCell):
    raise TypeError("cell_bw must be an instance of RNNCell")
  if not isinstance(inputs, list):
    raise TypeError("inputs must be a list")
  if not inputs:
    raise ValueError("inputs must not be empty")

  name = scope or "BiRNN"
  # Forward direction
  with vs.variable_scope(name + "_FW") as fw_scope:
    output_fw, output_state_fw = rnn(cell_fw, inputs, initial_state_fw, dtype,
                       sequence_length, scope=fw_scope)

  # Backward direction
  with vs.variable_scope(name + "_BW") as bw_scope:
    tmp, output_state_bw = rnn(cell_bw, _reverse_seq(inputs, sequence_length),
                 initial_state_bw, dtype, sequence_length, scope=bw_scope)
  output_bw = _reverse_seq(tmp, sequence_length)
  # Concat each of the forward/backward outputs
  outputs = [array_ops.concat(1, [fw, bw])
             for fw, bw in zip(output_fw, output_bw)]

  return (outputs, output_state_fw, output_state_bw)


def dynamic_rnn(cell, inputs, sequence_length=None, initial_state=None,
                dtype=None, parallel_iterations=None, swap_memory=False,
                time_major=False, scope=None):
  """Creates a recurrent neural network specified by RNNCell "cell".

  This function is functionally identical to the function `rnn` above, but
  performs fully dynamic unrolling of `inputs`.

  Unlike `rnn`, the input `inputs` is not a Python list of `Tensors`.  Instead,
  it is a single `Tensor` where the maximum time is either the first or second
  dimension (see the parameter `time_major`).  The corresponding output is
  a single `Tensor` having the same number of time steps and batch size.

  The parameter `sequence_length` is required and dynamic calculation is
  automatically performed.

  Args:
    cell: An instance of RNNCell.
    inputs: The RNN inputs.
      If time_major == False (default), this must be a tensor of shape:
        `[batch_size, max_time, input_size]`.
      If time_major == True, this must be a tensor of shape:
        `[max_time, batch_size, input_size]`.
    sequence_length: (optional) An int32/int64 vector sized `[batch_size]`.
    initial_state: (optional) An initial state for the RNN.  This must be
      a tensor of appropriate type and shape `[batch_size x cell.state_size]`.
    dtype: (optional) The data type for the initial state.  Required if
      initial_state is not provided.
    parallel_iterations: (Default: 32).  The number of iterations to run in
      parallel.  Those operations which do not have any temporal dependency
      and can be run in parallel, will be.  This parameter trades off
      time for space.  Values >> 1 use more memory but take less time,
      while smaller values use less memory but computations take longer.
    swap_memory: Swap the tensors produced in forward inference but needed
      for back prop from GPU to CPU.
    time_major: The shape format of the `inputs` and `outputs` Tensors.
      If true, these `Tensors` must be shaped `[max_time, batch_size, depth]`.
      If false, these `Tensors` must be shaped `[batch_size, max_time, depth]`.
<<<<<<< HEAD
      Using time_major = True is a bit more efficient because it avoids
=======
      Using `time_major = True` is a bit more efficient because it avoids
>>>>>>> 81e4cdf9
      transposes at the beginning and end of the RNN calculation.  However,
      most TensorFlow data is batch-major, so by default this function
      accepts input and emits output in batch-major form.
    scope: VariableScope for the created subgraph; defaults to "RNN".

  Returns:
    A pair (outputs, state) where:
      outputs: The RNN output `Tensor`.
        If time_major == False (default), this will be a `Tensor` shaped:
          `[batch_size, max_time, cell.output_size]`.
        If time_major == True, this will be a `Tensor` shaped:
          `[max_time, batch_size, cell.output_size]`.
      state: The final state, shaped:
        `[batch_size, cell.state_size]`.

  Raises:
    TypeError: If "cell" is not an instance of RNNCell.
    ValueError: If inputs is None or an empty list.
  """

  if not isinstance(cell, rnn_cell.RNNCell):
    raise TypeError("cell must be an instance of RNNCell")

  # By default, time_major==False and inputs are batch-major: shaped
  #   [batch, time, depth]
  # For internal calculations, we transpose to [time, batch, depth]
  if not time_major:
    inputs = array_ops.transpose(inputs, [1, 0, 2])  # (B,T,D) => (T,B,D)

  parallel_iterations = parallel_iterations or 32
  if sequence_length is not None:
    sequence_length = math_ops.to_int32(sequence_length)
    sequence_length = array_ops.identity(  # Just to find it in the graph.
        sequence_length, name="sequence_length")

  # Create a new scope in which the caching device is either
  # determined by the parent scope, or is set to place the cached
  # Variable using the same placement as for the rest of the RNN.
  with vs.variable_scope(scope or "RNN") as varscope:
    if varscope.caching_device is None:
      varscope.set_caching_device(lambda op: op.device)
    input_shape = array_ops.shape(inputs)
    batch_size = input_shape[1]

    if initial_state is not None:
      state = initial_state
    else:
      if not dtype:
        raise ValueError("If no initial_state is provided, dtype must be.")
      state = cell.zero_state(batch_size, dtype)

    def _assert_has_shape(x, shape):
      x_shape = array_ops.shape(x)
      packed_shape = array_ops.pack(shape)
      return logging_ops.Assert(
          math_ops.reduce_all(math_ops.equal(x_shape, packed_shape)),
          ["Expected shape for Tensor %s is " % x.name,
           packed_shape, " but saw shape: ", x_shape])

    if sequence_length is not None:
      # Perform some shape validation
      with ops.control_dependencies(
          [_assert_has_shape(sequence_length, [batch_size])]):
        sequence_length = array_ops.identity(
            sequence_length, name="CheckSeqLen")

    (outputs, final_state) = _dynamic_rnn_loop(
        cell, inputs, state, parallel_iterations=parallel_iterations,
        swap_memory=swap_memory, sequence_length=sequence_length)

    # Outputs of _dynamic_rnn_loop are always shaped [time, batch, depth].
    # If we are performing batch-major calculations, transpose output back
    # to shape [batch, time, depth]
    if not time_major:
      outputs = array_ops.transpose(outputs, [1, 0, 2])  # (T,B,D) => (B,T,D)

    return (outputs, final_state)


def _dynamic_rnn_loop(
    cell, inputs, initial_state, parallel_iterations, swap_memory,
    sequence_length=None):
  """Internal implementation of Dynamic RNN.

  Args:
    cell: An instance of RNNCell.
    inputs: A `Tensor` of shape [time, batch_size, depth].
    initial_state: A `Tensor` of shape [batch_size, depth].
    parallel_iterations: Positive Python int.
    swap_memory: A Python boolean
    sequence_length: (optional) An `int32` `Tensor` of shape [batch_size].

  Returns:
    Tuple (final_outputs, final_state).
    final_outputs:
      A `Tensor` of shape [time, batch_size, depth]`.
    final_state:
      A `Tensor` of shape [batch_size, depth].

  Raises:
    ValueError: If the input depth cannot be inferred via shape inference
      from the inputs.
  """
  state = initial_state
  assert isinstance(parallel_iterations, int), "parallel_iterations must be int"

  # Construct an initial output
  input_shape = array_ops.shape(inputs)
  (time_steps, batch_size, _) = array_ops.unpack(input_shape, 3)

  inputs_got_shape = inputs.get_shape().with_rank(3)
  (const_time_steps, const_batch_size, const_depth) = inputs_got_shape.as_list()

  if const_depth is None:
    raise ValueError(
        "Input size (depth of inputs) must be accessible via shape inference, "
        "but saw value None.")

  # Prepare dynamic conditional copying of state & output
  zero_output = array_ops.zeros(
      array_ops.pack([batch_size, cell.output_size]), inputs.dtype)
  if sequence_length is not None:
    min_sequence_length = math_ops.reduce_min(sequence_length)
    max_sequence_length = math_ops.reduce_max(sequence_length)

  time = array_ops.constant(0, dtype=dtypes.int32, name="time")

  with ops.op_scope([], "dynamic_rnn") as scope:
    base_name = scope

  output_ta = tensor_array_ops.TensorArray(
      dtype=inputs.dtype, size=time_steps,
      tensor_array_name=base_name + "output")

  input_ta = tensor_array_ops.TensorArray(
      dtype=inputs.dtype, size=time_steps,
      tensor_array_name=base_name + "input")

  input_ta = input_ta.unpack(inputs)

  def _time_step(time, state, output_ta_t):
    """Take a time step of the dynamic RNN.

    Args:
      time: int32 scalar Tensor.
      state: Vector.
      output_ta_t: `TensorArray`, the output with existing flow.

    Returns:
      The tuple (time + 1, new_state, output_ta_t with updated flow).
    """

    input_t = input_ta.read(time)
    # Restore some shape information
    input_t.set_shape([const_batch_size, const_depth])

    call_cell = lambda: cell(input_t, state)

    if sequence_length is not None:
      (output, new_state) = _rnn_step(
          time=time,
          sequence_length=sequence_length,
          min_sequence_length=min_sequence_length,
          max_sequence_length=max_sequence_length,
          zero_output=zero_output,
          state=state,
          call_cell=call_cell,
          skip_conditionals=True)
    else:
      (output, new_state) = call_cell()

    output_ta_t = output_ta_t.write(time, output)

    return (time + 1, new_state, output_ta_t)

  (_, final_state, output_final_ta) = control_flow_ops.while_loop(
      cond=lambda time, _1, _2: time < time_steps,
      body=_time_step,
      loop_vars=(time, state, output_ta),
      parallel_iterations=parallel_iterations,
      swap_memory=swap_memory)

  final_outputs = output_final_ta.pack()
  # Restore some shape information
  final_outputs.set_shape([
      const_time_steps, const_batch_size, cell.output_size])

  return (final_outputs, final_state)<|MERGE_RESOLUTION|>--- conflicted
+++ resolved
@@ -409,11 +409,7 @@
     time_major: The shape format of the `inputs` and `outputs` Tensors.
       If true, these `Tensors` must be shaped `[max_time, batch_size, depth]`.
       If false, these `Tensors` must be shaped `[batch_size, max_time, depth]`.
-<<<<<<< HEAD
-      Using time_major = True is a bit more efficient because it avoids
-=======
       Using `time_major = True` is a bit more efficient because it avoids
->>>>>>> 81e4cdf9
       transposes at the beginning and end of the RNN calculation.  However,
       most TensorFlow data is batch-major, so by default this function
       accepts input and emits output in batch-major form.
