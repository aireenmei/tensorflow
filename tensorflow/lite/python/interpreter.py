# Lint as: python2, python3
# Copyright 2018 The TensorFlow Authors. All Rights Reserved.
#
# Licensed under the Apache License, Version 2.0 (the "License");
# you may not use this file except in compliance with the License.
# You may obtain a copy of the License at
#
#     http://www.apache.org/licenses/LICENSE-2.0
#
# Unless required by applicable law or agreed to in writing, software
# distributed under the License is distributed on an "AS IS" BASIS,
# WITHOUT WARRANTIES OR CONDITIONS OF ANY KIND, either express or implied.
# See the License for the specific language governing permissions and
# limitations under the License.
# ==============================================================================
"""Python TF-Lite interpreter."""
from __future__ import absolute_import
from __future__ import division
from __future__ import print_function

import ctypes
import platform
import sys

import numpy as np

# pylint: disable=g-import-not-at-top
if not __file__.endswith('tflite_runtime/interpreter.py'):
  # This file is part of tensorflow package.
  from tensorflow.python.util.lazy_loader import LazyLoader
  from tensorflow.python.util.tf_export import tf_export as _tf_export

  # Lazy load since some of the performance benchmark skylark rules
  # break dependencies. Must use double quotes to match code internal rewrite
  # rule.
  # pylint: disable=g-inconsistent-quotes
  _interpreter_wrapper = LazyLoader(
      "_interpreter_wrapper", globals(),
      "tensorflow.lite.python.interpreter_wrapper."
      '_pywrap_tensorflow_interpreter_wrapper')
  # pylint: enable=g-inconsistent-quotes

  del LazyLoader
else:
  # This file is part of tflite_runtime package.
  from tflite_runtime import _pywrap_tensorflow_interpreter_wrapper as _interpreter_wrapper

  def _tf_export(*x, **kwargs):
    del x, kwargs
    return lambda x: x


class Delegate(object):
  """Python wrapper class to manage TfLiteDelegate objects.

  The shared library is expected to have two functions:
    TfLiteDelegate* tflite_plugin_create_delegate(
        char**, char**, size_t, void (*report_error)(const char *))
    void tflite_plugin_destroy_delegate(TfLiteDelegate*)

  The first one creates a delegate object. It may return NULL to indicate an
  error (with a suitable error message reported by calling report_error()).
  The second one destroys delegate object and must be called for every
  created delegate object. Passing NULL as argument value is allowed, i.e.

    tflite_plugin_destroy_delegate(tflite_plugin_create_delegate(...))

  always works.
  """

  def __init__(self, library, options=None):
    """Loads delegate from the shared library.

    Args:
      library: Shared library name.
      options: Dictionary of options that are required to load the delegate. All
        keys and values in the dictionary should be serializable. Consult the
        documentation of the specific delegate for required and legal options.
        (default None)

    Raises:
      RuntimeError: This is raised if the Python implementation is not CPython.
    """

    # TODO(b/136468453): Remove need for __del__ ordering needs of CPython
    # by using explicit closes(). See implementation of Interpreter __del__.
    if platform.python_implementation() != 'CPython':
      raise RuntimeError('Delegates are currently only supported into CPython'
                         'due to missing immediate reference counting.')

    self._library = ctypes.pydll.LoadLibrary(library)
    self._library.tflite_plugin_create_delegate.argtypes = [
        ctypes.POINTER(ctypes.c_char_p),
        ctypes.POINTER(ctypes.c_char_p), ctypes.c_int,
        ctypes.CFUNCTYPE(None, ctypes.c_char_p)
    ]
    self._library.tflite_plugin_create_delegate.restype = ctypes.c_void_p

    # Convert the options from a dictionary to lists of char pointers.
    options = options or {}
    options_keys = (ctypes.c_char_p * len(options))()
    options_values = (ctypes.c_char_p * len(options))()
    for idx, (key, value) in enumerate(options.items()):
      options_keys[idx] = str(key).encode('utf-8')
      options_values[idx] = str(value).encode('utf-8')

    class ErrorMessageCapture(object):

      def __init__(self):
        self.message = ''

      def report(self, x):
        self.message += x if isinstance(x, str) else x.decode('utf-8')

    capture = ErrorMessageCapture()
    error_capturer_cb = ctypes.CFUNCTYPE(None, ctypes.c_char_p)(capture.report)
    # Do not make a copy of _delegate_ptr. It is freed by Delegate's finalizer.
    self._delegate_ptr = self._library.tflite_plugin_create_delegate(
        options_keys, options_values, len(options), error_capturer_cb)
    if self._delegate_ptr is None:
      raise ValueError(capture.message)

  def __del__(self):
    # __del__ can not be called multiple times, so if the delegate is destroyed.
    # don't try to destroy it twice.
    if self._library is not None:
      self._library.tflite_plugin_destroy_delegate.argtypes = [ctypes.c_void_p]
      self._library.tflite_plugin_destroy_delegate(self._delegate_ptr)
      self._library = None

  def _get_native_delegate_pointer(self):
    """Returns the native TfLiteDelegate pointer.

    It is not safe to copy this pointer because it needs to be freed.

    Returns:
      TfLiteDelegate *
    """
    return self._delegate_ptr


@_tf_export('lite.experimental.load_delegate')
def load_delegate(library, options=None):
  """Returns loaded Delegate object.

  Args:
    library: Name of shared library containing the
      [TfLiteDelegate](https://www.tensorflow.org/lite/performance/delegates).
    options: Dictionary of options that are required to load the delegate. All
      keys and values in the dictionary should be convertible to str. Consult
      the documentation of the specific delegate for required and legal options.
      (default None)

  Returns:
    Delegate object.

  Raises:
    ValueError: Delegate failed to load.
    RuntimeError: If delegate loading is used on unsupported platform.
  """
  try:
    delegate = Delegate(library, options)
  except ValueError as e:
    raise ValueError('Failed to load delegate from {}\n{}'.format(
        library, str(e)))
  return delegate


@_tf_export('lite.Interpreter')
class Interpreter(object):
  """Interpreter interface for TensorFlow Lite Models.

  This makes the TensorFlow Lite interpreter accessible in Python.
  It is possible to use this interpreter in a multithreaded Python environment,
  but you must be sure to call functions of a particular instance from only
  one thread at a time. So if you want to have 4 threads running different
  inferences simultaneously, create  an interpreter for each one as thread-local
  data. Similarly, if you are calling invoke() in one thread on a single
  interpreter but you want to use tensor() on another thread once it is done,
  you must use a synchronization primitive between the threads to ensure invoke
  has returned before calling tensor().
  """

  def __init__(self,
               model_path=None,
               model_content=None,
               experimental_delegates=None,
               num_threads=None):
    """Constructor.

    Args:
      model_path: Path to TF-Lite Flatbuffer file.
      model_content: Content of model.
      experimental_delegates: Experimental. Subject to change. List of
        [TfLiteDelegate](https://www.tensorflow.org/lite/performance/delegates)
<<<<<<< HEAD
        objects returned by lite.load_delegate().
      num_threads: Set the number of threads used by TFLite kernels.
        If not set, kernels are running single-threaded. Note that currently,
        only some kernels, such as conv, are multithreaded.
=======
          objects returned by lite.load_delegate().
>>>>>>> a0422e40

    Raises:
      ValueError: If the interpreter was unable to create.
    """
    if not hasattr(self, '_custom_op_registerers'):
      self._custom_op_registerers = []
    if model_path and not model_content:
      self._interpreter = (
          _interpreter_wrapper.CreateWrapperFromFile(
              model_path, self._custom_op_registerers))
      if not self._interpreter:
        raise ValueError('Failed to open {}'.format(model_path))
    elif model_content and not model_path:
      # Take a reference, so the pointer remains valid.
      # Since python strings are immutable then PyString_XX functions
      # will always return the same pointer.
      self._model_content = model_content
      self._interpreter = (
          _interpreter_wrapper.CreateWrapperFromBuffer(
              model_content, self._custom_op_registerers))
    elif not model_content and not model_path:
      raise ValueError('`model_path` or `model_content` must be specified.')
    else:
      raise ValueError('Can\'t both provide `model_path` and `model_content`')

    if num_threads:
      if not isinstance(num_threads, int):
        raise ValueError('type of num_threads should be int')
      self._interpreter.SetNumThreads(num_threads)

    # Each delegate is a wrapper that owns the delegates that have been loaded
    # as plugins. The interpreter wrapper will be using them, but we need to
    # hold them in a list so that the lifetime is preserved at least as long as
    # the interpreter wrapper.
    self._delegates = []
    if experimental_delegates:
      self._delegates = experimental_delegates
      for delegate in self._delegates:
        self._interpreter.ModifyGraphWithDelegate(
            delegate._get_native_delegate_pointer())  # pylint: disable=protected-access

  def __del__(self):
    # Must make sure the interpreter is destroyed before things that
    # are used by it like the delegates. NOTE this only works on CPython
    # probably.
    # TODO(b/136468453): Remove need for __del__ ordering needs of CPython
    # by using explicit closes(). See implementation of Interpreter __del__.
    self._interpreter = None
    self._delegates = None

  def allocate_tensors(self):
    self._ensure_safe()
    return self._interpreter.AllocateTensors()

  def _safe_to_run(self):
    """Returns true if there exist no numpy array buffers.

    This means it is safe to run tflite calls that may destroy internally
    allocated memory. This works, because in the wrapper.cc we have made
    the numpy base be the self._interpreter.
    """
    # NOTE, our tensor() call in cpp will use _interpreter as a base pointer.
    # If this environment is the only _interpreter, then the ref count should be
    # 2 (1 in self and 1 in temporary of sys.getrefcount).
    return sys.getrefcount(self._interpreter) == 2

  def _ensure_safe(self):
    """Makes sure no numpy arrays pointing to internal buffers are active.

    This should be called from any function that will call a function on
    _interpreter that may reallocate memory e.g. invoke(), ...

    Raises:
      RuntimeError: If there exist numpy objects pointing to internal memory
        then we throw.
    """
    if not self._safe_to_run():
      raise RuntimeError("""There is at least 1 reference to internal data
      in the interpreter in the form of a numpy array or slice. Be sure to
      only hold the function returned from tensor() if you are using raw
      data access.""")

  # Experimental and subject to change
  def _get_op_details(self, op_index):
    """Gets a dictionary with arrays of ids for tensors involved with an op.

    Args:
      op_index: Operation/node index of node to query.

    Returns:
      a dictionary containing the index, op name, and arrays with lists of the
      indices for the inputs and outputs of the op/node.
    """
    op_index = int(op_index)
    op_name = self._interpreter.NodeName(op_index)
    op_inputs = self._interpreter.NodeInputs(op_index)
    op_outputs = self._interpreter.NodeOutputs(op_index)

    details = {
        'index': op_index,
        'op_name': op_name,
        'inputs': op_inputs,
        'outputs': op_outputs,
    }

    return details

  def _get_tensor_details(self, tensor_index):
    """Gets tensor details.

    Args:
      tensor_index: Tensor index of tensor to query.

    Returns:
      A dictionary containing the following fields of the tensor:
        'name': The tensor name.
        'index': The tensor index in the interpreter.
        'shape': The shape of the tensor.
        'quantization': Deprecated, use 'quantization_parameters'. This field
            only works for per-tensor quantization, whereas
            'quantization_parameters' works in all cases.
        'quantization_parameters': The parameters used to quantize the tensor:
          'scales': List of scales (one if per-tensor quantization)
          'zero_points': List of zero_points (one if per-tensor quantization)
          'quantized_dimension': Specifies the dimension of per-axis
              quantization, in the case of multiple scales/zero_points.

    Raises:
      ValueError: If tensor_index is invalid.
    """
    tensor_index = int(tensor_index)
    tensor_name = self._interpreter.TensorName(tensor_index)
    tensor_size = self._interpreter.TensorSize(tensor_index)
    tensor_size_signature = self._interpreter.TensorSizeSignature(tensor_index)
    tensor_type = self._interpreter.TensorType(tensor_index)
    tensor_quantization = self._interpreter.TensorQuantization(tensor_index)
    tensor_quantization_params = self._interpreter.TensorQuantizationParameters(
        tensor_index)
    tensor_sparsity_params = self._interpreter.TensorSparsityParameters(
        tensor_index)

    if not tensor_name or not tensor_type:
      raise ValueError('Could not get tensor details')

    details = {
        'name': tensor_name,
        'index': tensor_index,
        'shape': tensor_size,
        'shape_signature': tensor_size_signature,
        'dtype': tensor_type,
        'quantization': tensor_quantization,
        'quantization_parameters': {
            'scales': tensor_quantization_params[0],
            'zero_points': tensor_quantization_params[1],
            'quantized_dimension': tensor_quantization_params[2],
        },
        'sparsity_parameters': tensor_sparsity_params
    }

    return details

  # Experimental and subject to change
  def _get_ops_details(self):
    """Gets op details for every node.

    Returns:
      A list of dictionaries containing arrays with lists of tensor ids for
      tensors involved in the op.
    """
    return [
        self._get_op_details(idx) for idx in range(self._interpreter.NumNodes())
    ]

  def get_tensor_details(self):
    """Gets tensor details for every tensor with valid tensor details.

    Tensors where required information about the tensor is not found are not
    added to the list. This includes temporary tensors without a name.

    Returns:
      A list of dictionaries containing tensor information.
    """
    tensor_details = []
    for idx in range(self._interpreter.NumTensors()):
      try:
        tensor_details.append(self._get_tensor_details(idx))
      except ValueError:
        pass
    return tensor_details

  def get_input_details(self):
    """Gets model input details.

    Returns:
      A list of input details.
    """
    return [
        self._get_tensor_details(i) for i in self._interpreter.InputIndices()
    ]

  def set_tensor(self, tensor_index, value):
    """Sets the value of the input tensor.

    Note this copies data in `value`.

    If you want to avoid copying, you can use the `tensor()` function to get a
    numpy buffer pointing to the input buffer in the tflite interpreter.

    Args:
      tensor_index: Tensor index of tensor to set. This value can be gotten from
        the 'index' field in get_input_details.
      value: Value of tensor to set.

    Raises:
      ValueError: If the interpreter could not set the tensor.
    """
    self._interpreter.SetTensor(tensor_index, value)

  def resize_tensor_input(self, input_index, tensor_size):
    """Resizes an input tensor.

    Args:
      input_index: Tensor index of input to set. This value can be gotten from
        the 'index' field in get_input_details.
      tensor_size: The tensor_shape to resize the input to.

    Raises:
      ValueError: If the interpreter could not resize the input tensor.
    """
    self._ensure_safe()
    # `ResizeInputTensor` now only accepts int32 numpy array as `tensor_size
    # parameter.
    tensor_size = np.array(tensor_size, dtype=np.int32)
    self._interpreter.ResizeInputTensor(input_index, tensor_size)

  def get_output_details(self):
    """Gets model output details.

    Returns:
      A list of output details.
    """
    return [
        self._get_tensor_details(i) for i in self._interpreter.OutputIndices()
    ]

  def get_tensor(self, tensor_index):
    """Gets the value of the input tensor (get a copy).

    If you wish to avoid the copy, use `tensor()`. This function cannot be used
    to read intermediate results.

    Args:
      tensor_index: Tensor index of tensor to get. This value can be gotten from
        the 'index' field in get_output_details.

    Returns:
      a numpy array.
    """
    return self._interpreter.GetTensor(tensor_index)

  def tensor(self, tensor_index):
    """Returns function that gives a numpy view of the current tensor buffer.

    This allows reading and writing to this tensors w/o copies. This more
    closely mirrors the C++ Interpreter class interface's tensor() member, hence
    the name. Be careful to not hold these output references through calls
    to `allocate_tensors()` and `invoke()`. This function cannot be used to read
    intermediate results.

    Usage:

    ```
    interpreter.allocate_tensors()
    input = interpreter.tensor(interpreter.get_input_details()[0]["index"])
    output = interpreter.tensor(interpreter.get_output_details()[0]["index"])
    for i in range(10):
      input().fill(3.)
      interpreter.invoke()
      print("inference %s" % output())
    ```

    Notice how this function avoids making a numpy array directly. This is
    because it is important to not hold actual numpy views to the data longer
    than necessary. If you do, then the interpreter can no longer be invoked,
    because it is possible the interpreter would resize and invalidate the
    referenced tensors. The NumPy API doesn't allow any mutability of the
    the underlying buffers.

    WRONG:

    ```
    input = interpreter.tensor(interpreter.get_input_details()[0]["index"])()
    output = interpreter.tensor(interpreter.get_output_details()[0]["index"])()
    interpreter.allocate_tensors()  # This will throw RuntimeError
    for i in range(10):
      input.fill(3.)
      interpreter.invoke()  # this will throw RuntimeError since input,output
    ```

    Args:
      tensor_index: Tensor index of tensor to get. This value can be gotten from
        the 'index' field in get_output_details.

    Returns:
      A function that can return a new numpy array pointing to the internal
      TFLite tensor state at any point. It is safe to hold the function forever,
      but it is not safe to hold the numpy array forever.
    """
    return lambda: self._interpreter.tensor(self._interpreter, tensor_index)

  def invoke(self):
    """Invoke the interpreter.

    Be sure to set the input sizes, allocate tensors and fill values before
    calling this. Also, note that this function releases the GIL so heavy
    computation can be done in the background while the Python interpreter
    continues. No other function on this object should be called while the
    invoke() call has not finished.

    Raises:
      ValueError: When the underlying interpreter fails raise ValueError.
    """
    self._ensure_safe()
    self._interpreter.Invoke()

  def reset_all_variables(self):
    return self._interpreter.ResetVariableTensors()

class InterpreterWithCustomOps(Interpreter):
  """Interpreter interface for TensorFlow Lite Models that accepts custom ops.

  The interface provided by this class is experimental and therefore not exposed
  as part of the public API.

  Wraps the tf.lite.Interpreter class and adds the ability to load custom ops
  by providing the names of functions that take a pointer to a BuiltinOpResolver
  and add a custom op.
  """

  def __init__(self,
               model_path=None,
               model_content=None,
               experimental_delegates=None,
               custom_op_registerers=None):
    """Constructor.

    Args:
      model_path: Path to TF-Lite Flatbuffer file.
      model_content: Content of model.
      experimental_delegates: Experimental. Subject to change. List of
        [TfLiteDelegate](https://www.tensorflow.org/lite/performance/delegates)
          objects returned by lite.load_delegate().
      custom_op_registerers: List of str, symbol names of functions that take a
        pointer to a MutableOpResolver and register a custom op.

    Raises:
      ValueError: If the interpreter was unable to create.
    """
    self._custom_op_registerers = custom_op_registerers
    super(InterpreterWithCustomOps, self).__init__(
        model_path=model_path,
        model_content=model_content,
        experimental_delegates=experimental_delegates)<|MERGE_RESOLUTION|>--- conflicted
+++ resolved
@@ -193,14 +193,10 @@
       model_content: Content of model.
       experimental_delegates: Experimental. Subject to change. List of
         [TfLiteDelegate](https://www.tensorflow.org/lite/performance/delegates)
-<<<<<<< HEAD
-        objects returned by lite.load_delegate().
+          objects returned by lite.load_delegate().
       num_threads: Set the number of threads used by TFLite kernels.
         If not set, kernels are running single-threaded. Note that currently,
         only some kernels, such as conv, are multithreaded.
-=======
-          objects returned by lite.load_delegate().
->>>>>>> a0422e40
 
     Raises:
       ValueError: If the interpreter was unable to create.
